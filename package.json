{
  "name": "exiftool-vendored",
  "version": "4.5.0",
  "description": "Efficient, cross-platform access to ExifTool",
  "main": "./dist/ExifTool.js",
  "types": "./dist/ExifTool.d.ts",
  "scripts": {
    "clean": "rimraf lib dist",
    "lint": "tslint --fix src/**/*.ts",
    "precompile": "run-s clean",
    "compile": "tsc",
    "pretscw": "run-s clean",
    "tscw": "tsc -w",
    "preupdate": "run-s compile",
    "update": "node dist/update/update.js",
    "premktags": "run-s compile",
    "mktags": "node dist/update/mktags.js",
    "pretest": "run-s compile",
    "test": "mocha --opts .mocha.opts"
  },
  "publishConfig": {
    "access": "public"
  },
  "repository": {
    "type": "git",
    "url": "https://github.com/mceachen/exiftool-vendored.js.git"
  },
  "engines": {
    "node": ">= 4"
  },
  "keywords": [
    "ExifTool",
    "EXIF",
    "JPEG",
    "TIFF",
    "RAW",
    "ORF",
    "DNG",
    "XMP",
    "MakerNote",
    "Metadata"
  ],
  "author": "Matthew McEachen <matthew-exiftoolvendored@mceachen.org>",
  "license": "MIT",
  "bugs": {
    "url": "https://github.com/mceachen/exiftool-vendored.js/issues"
  },
  "homepage": "https://github.com/mceachen/exiftool-vendored.js#readme",
  "devDependencies": {
    "@types/chai": "^4.0.4",
    "@types/chai-as-promised": "^7.1.0",
    "@types/mocha": "^2.2.44",
<<<<<<< HEAD
    "@types/node": "^8.0.51",
=======
    "@types/node": "^8.0.52",
>>>>>>> 237bf4bb
    "@types/pify": "^3.0.0",
    "@types/rimraf": "^2.0.2",
    "@types/semver": "^5.4.0",
    "@types/tmp": "^0.0.33",
    "@types/xmldom": "^0.1.29",
    "chai": "^4.1.2",
    "chai-as-promised": "^7.1.1",
    "decompress-zip": "^0.3.0",
    "globule": "^1.2.0",
    "mocha": "^4.0.1",
    "np": "^2.16.1",
    "npm-run-all": "^4.1.2",
    "pify": "^3.0.0",
    "progress": "^2.0.0",
    "rimraf": "^2.6.2",
    "semver": "^5.4.1",
    "source-map-support": "^0.5.0",
    "tar-fs": "^1.16.0",
    "tmp": "^0.0.33",
    "tslint": "^5.8.0",
    "tslint-config-standard": "^7.0.0",
    "tslint-eslint-rules": "^4.1.1",
    "typescript": "^2.6.1",
    "xmldom": "^0.1.27",
    "xpath": "^0.0.24"
  },
  "dependencies": {
<<<<<<< HEAD
    "batch-cluster": "^1.5.0"
  },
  "optionalDependencies": {
    "exiftool-vendored.exe": "10.64.0",
    "exiftool-vendored.pl": "10.64.0"
=======
    "batch-cluster": "^1.6.1"
  },
  "optionalDependencies": {
    "exiftool-vendored.exe": "10.66.0",
    "exiftool-vendored.pl": "10.66.0"
>>>>>>> 237bf4bb
  }
}<|MERGE_RESOLUTION|>--- conflicted
+++ resolved
@@ -50,11 +50,7 @@
     "@types/chai": "^4.0.4",
     "@types/chai-as-promised": "^7.1.0",
     "@types/mocha": "^2.2.44",
-<<<<<<< HEAD
-    "@types/node": "^8.0.51",
-=======
     "@types/node": "^8.0.52",
->>>>>>> 237bf4bb
     "@types/pify": "^3.0.0",
     "@types/rimraf": "^2.0.2",
     "@types/semver": "^5.4.0",
@@ -82,18 +78,10 @@
     "xpath": "^0.0.24"
   },
   "dependencies": {
-<<<<<<< HEAD
-    "batch-cluster": "^1.5.0"
-  },
-  "optionalDependencies": {
-    "exiftool-vendored.exe": "10.64.0",
-    "exiftool-vendored.pl": "10.64.0"
-=======
     "batch-cluster": "^1.6.1"
   },
   "optionalDependencies": {
     "exiftool-vendored.exe": "10.66.0",
     "exiftool-vendored.pl": "10.66.0"
->>>>>>> 237bf4bb
   }
 }