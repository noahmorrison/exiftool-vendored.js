--- conflicted
+++ resolved
@@ -52,13 +52,8 @@
     "@types/mocha": "^2.2.43",
     "@types/node": "^8.0.28",
     "@types/pify": "^0.0.28",
-<<<<<<< HEAD
     "@types/rimraf": "^2.0.2",
     "@types/semver": "^5.4.0",
-=======
-    "@types/rimraf": "^2.0.0",
-    "@types/semver": "^5.3.32",
->>>>>>> acfa38f7
     "@types/tmp": "^0.0.33",
     "@types/xmldom": "^0.1.29",
     "chai": "^4.1.2",
@@ -75,11 +70,7 @@
     "source-map-support": "^0.4.18",
     "tar-fs": "^1.15.3",
     "tmp": "^0.0.33",
-<<<<<<< HEAD
     "tslint": "^5.7.0",
-=======
-    "tslint": "^5.4.3",
->>>>>>> acfa38f7
     "tslint-config-standard": "^6.0.1",
     "tslint-eslint-rules": "^4.1.1",
     "typescript": "~2.5.2",
